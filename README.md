<<<<<<< HEAD
Aardvark
========

Disclaimer: This repository is work in progress.

This project aims for providing open source access to base libraries of Aardvark, our cutting edge rendering engine. Stay tuned for other parts such as geometry processing, image processing and shading languages developed at our institute.
=======
Aardvark.Base is a collection of algorithms and data structures for computer graphics and visualization.
It is under active development since 2006 as part of a much larger set of libraries at VRVis Research Center.

Copyright © 2014 VRVis Zentrum für Virtual Reality und Visualisierung Forschungs-GmbH, Donau-City-Strasse 1, A-1220 Wien, Austria.

License: http://www.apache.org/licenses/LICENSE-2.0.txt

http://www.vrvis.at
>>>>>>> 0b7e97a2
<|MERGE_RESOLUTION|>--- conflicted
+++ resolved
@@ -1,11 +1,3 @@
-<<<<<<< HEAD
-Aardvark
-========
-
-Disclaimer: This repository is work in progress.
-
-This project aims for providing open source access to base libraries of Aardvark, our cutting edge rendering engine. Stay tuned for other parts such as geometry processing, image processing and shading languages developed at our institute.
-=======
 Aardvark.Base is a collection of algorithms and data structures for computer graphics and visualization.
 It is under active development since 2006 as part of a much larger set of libraries at VRVis Research Center.
 
@@ -13,5 +5,4 @@
 
 License: http://www.apache.org/licenses/LICENSE-2.0.txt
 
-http://www.vrvis.at
->>>>>>> 0b7e97a2
+http://www.vrvis.at