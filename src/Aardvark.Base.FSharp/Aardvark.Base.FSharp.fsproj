<<<<<<< HEAD
﻿<?xml version="1.0" encoding="utf-8"?>
<Project ToolsVersion="12.0" DefaultTargets="Build" xmlns="http://schemas.microsoft.com/developer/msbuild/2003">
  <PropertyGroup>
    <Configuration Condition=" '$(Configuration)' == '' ">Debug</Configuration>
    <Platform Condition=" '$(Platform)' == '' ">AnyCPU</Platform>
    <SchemaVersion>2.0</SchemaVersion>
    <ProjectGuid>692a3617-719b-4ea2-abc1-407ae20094ae</ProjectGuid>
    <OutputType>Library</OutputType>
    <RootNamespace>Aardvark.Base.FSharp</RootNamespace>
    <AssemblyName>Aardvark.Base.FSharp</AssemblyName>
    <TargetFrameworkVersion>v4.5</TargetFrameworkVersion>
    <TargetFSharpCoreVersion>4.3.1.0</TargetFSharpCoreVersion>
    <Name>Aardvark.Base.FSharp</Name>
    <AardvarkProject>True</AardvarkProject>
  </PropertyGroup>
  <PropertyGroup Condition=" '$(Configuration)|$(Platform)' == 'Debug|AnyCPU' ">
    <DebugSymbols>true</DebugSymbols>
    <DebugType>full</DebugType>
    <Optimize>false</Optimize>
    <Tailcalls>false</Tailcalls>
    <OutputPath>..\..\Bin\Debug\</OutputPath>
    <DefineConstants>DEBUG;TRACE</DefineConstants>
    <WarningLevel>3</WarningLevel>
    <DocumentationFile>
    </DocumentationFile>
  </PropertyGroup>
  <PropertyGroup Condition=" '$(Configuration)|$(Platform)' == 'Release|AnyCPU' ">
    <DebugType>pdbonly</DebugType>
    <Optimize>true</Optimize>
    <Tailcalls>true</Tailcalls>
    <OutputPath>..\..\Bin\Release\</OutputPath>
    <DefineConstants>TRACE</DefineConstants>
    <WarningLevel>3</WarningLevel>
    <DocumentationFile>
    </DocumentationFile>
  </PropertyGroup>
  <PropertyGroup>
    <MinimumVisualStudioVersion Condition="'$(MinimumVisualStudioVersion)' == ''">11</MinimumVisualStudioVersion>
  </PropertyGroup>
  <Choose>
    <When Condition="'$(VisualStudioVersion)' == '11.0'">
      <PropertyGroup Condition="Exists('$(MSBuildExtensionsPath32)\..\Microsoft SDKs\F#\3.0\Framework\v4.0\Microsoft.FSharp.Targets')">
        <FSharpTargetsPath>$(MSBuildExtensionsPath32)\..\Microsoft SDKs\F#\3.0\Framework\v4.0\Microsoft.FSharp.Targets</FSharpTargetsPath>
      </PropertyGroup>
    </When>
    <Otherwise>
      <PropertyGroup Condition="Exists('$(MSBuildExtensionsPath32)\Microsoft\VisualStudio\v$(VisualStudioVersion)\FSharp\Microsoft.FSharp.Targets')">
        <FSharpTargetsPath>$(MSBuildExtensionsPath32)\Microsoft\VisualStudio\v$(VisualStudioVersion)\FSharp\Microsoft.FSharp.Targets</FSharpTargetsPath>
      </PropertyGroup>
    </Otherwise>
  </Choose>
  <Import Project="$(MSBuildExtensionsPath)\$(MSBuildToolsVersion)\Microsoft.Common.props" Condition="Exists('$(MSBuildExtensionsPath)\$(MSBuildToolsVersion)\Microsoft.Common.props')" />
  <Import Project="$(SolutionPath).targets" Condition="exists('$(SolutionPath).targets')" />
  <Import Project="..\..\..\..\build\Aardvark.targets" Condition="exists('..\..\..\..\build\Aardvark.targets')" />
  <Import Project="$(FSharpTargetsPath)" />
  <Import Project="$(SolutionPath).targets" Condition="exists('$(SolutionPath).targets')" />
  <ItemGroup>
    <Compile Include="Prelude\Logging.fs" />
    <Compile Include="Prelude\FSLibExtensions.fs" />
    <Compile Include="Prelude\FixedSizeArray.fs" />
    <Compile Include="Prelude\HashMap.fs" />
    <Compile Include="Reflection\TypeInfo.fs" />
    <Compile Include="Reflection\FunctionReflection.fs" />
    <Compile Include="Reflection\UnmanagedFunctions.fs" />
    <Compile Include="Runtime\DynamicLinker.fs" />
    <Compile Include="Runtime\MemoryUtilities.fs" />
    <Compile Include="Runtime\ExecutableMemory.fs" />
    <Compile Include="Runtime\Assembler.fs" />
    <Compile Include="Runtime\WeakTable.fs" />
    <Compile Include="Reflection.fs" />
    <Compile Include="Runtime.fs" />
    <Compile Include="Ag.fs" />
    <Compile Include="Utilities.fs" />
    <Compile Include="Control.fs" />
    <Compile Include="Interop\Dictionary.fs" />
    <Compile Include="Interop\Symbol.fs" />
    <Compile Include="Interop\Vectors.fs" />
    <Compile Include="Interop\Matrix.fs" />
    <Compile Include="Interop\Color.fs" />
    <Compile Include="Interop\String.fs" />
    <None Include="packages.config" />
  </ItemGroup>
  <ItemGroup>
    <Reference Include="FSharp.Compiler.Service">
      <HintPath>..\..\packages\FSharp.Compiler.Service.0.0.58\lib\net40\FSharp.Compiler.Service.dll</HintPath>
    </Reference>
    <Reference Include="FSharp.Core, Version=$(TargetFSharpCoreVersion), Culture=neutral, PublicKeyToken=b03f5f7f11d50a3a">
      <Private>True</Private>
    </Reference>
    <Reference Include="mscorlib" />
    <Reference Include="nunit.framework">
      <HintPath>..\..\packages\NUnit.2.6.3\lib\nunit.framework.dll</HintPath>
      <Private>True</Private>
    </Reference>
    <Reference Include="RegexProvider">
      <HintPath>..\..\packages\RegexProvider.0.0.2\lib\net40\RegexProvider.dll</HintPath>
      <Private>True</Private>
    </Reference>
    <Reference Include="System" />
    <Reference Include="System.Core" />
    <Reference Include="System.Drawing" />
    <Reference Include="System.Numerics" />
  </ItemGroup>
  <ItemGroup>
    <ProjectReference Include="..\Aardvark.Base.TypeProviders\Aardvark.Base.TypeProviders.fsproj">
      <Name>Aardvark.Base.TypeProviders</Name>
      <Project>{8bfea4ef-bf0a-4c1a-b7ac-cbdd930306fd}</Project>
      <Private>True</Private>
    </ProjectReference>
    <ProjectReference Include="..\Aardvark.Base\Aardvark.Base.csproj">
      <Name>Aardvark.Base</Name>
      <Project>{377da721-c821-45f6-b803-9c8724c7b37f}</Project>
      <Private>True</Private>
    </ProjectReference>
  </ItemGroup>
  <Choose>
    <When Condition="exists('..\..\..\..\build\Aardvark.targets')">
      <ItemGroup>
        <ProjectReference Include="..\Aardvark.Base.TypeProviders\Aardvark.Base.TypeProviders.fsproj">
          <Name>Aardvark.Base.TypeProviders</Name>
          <Project>{8BFEA4EF-BF0A-4C1A-B7AC-CBDD930306FD}</Project>
          <Private>False</Private>
        </ProjectReference>
      </ItemGroup>
    </When>
    <Otherwise>
      <Choose>
        <When Condition="'$(AardvarkBaseTypeProvidersProjectPath)' == ''" />
        <Otherwise>
          <ItemGroup>
            <ProjectReference Include="$(AardvarkBaseTypeProvidersProjectPath)">
              <Name>Aardvark.Base.TypeProviders [Project]</Name>
              <Project>{8BFEA4EF-BF0A-4C1A-B7AC-CBDD930306FD}</Project>
              <Private>False</Private>
            </ProjectReference>
          </ItemGroup>
        </Otherwise>
      </Choose>
    </Otherwise>
  </Choose>
  <Choose>
    <When Condition="exists('..\..\..\..\build\Aardvark.targets')">
      <ItemGroup>
        <ProjectReference Include="..\Aardvark.Base\Aardvark.Base.csproj">
          <Name>Aardvark.Base</Name>
          <Project>{377DA721-C821-45F6-B803-9C8724C7B37F}</Project>
          <Private>False</Private>
        </ProjectReference>
      </ItemGroup>
    </When>
    <Otherwise>
      <Choose>
        <When Condition="'$(AardvarkBaseProjectPath)' == ''" />
        <Otherwise>
          <ItemGroup>
            <ProjectReference Include="$(AardvarkBaseProjectPath)">
              <Name>Aardvark.Base [Project]</Name>
              <Project>{377DA721-C821-45F6-B803-9C8724C7B37F}</Project>
              <Private>False</Private>
            </ProjectReference>
          </ItemGroup>
        </Otherwise>
      </Choose>
    </Otherwise>
  </Choose>
=======
﻿<?xml version="1.0" encoding="utf-8"?>
<Project ToolsVersion="12.0" DefaultTargets="Build" xmlns="http://schemas.microsoft.com/developer/msbuild/2003">
  <PropertyGroup>
    <Configuration Condition=" '$(Configuration)' == '' ">Debug</Configuration>
    <Platform Condition=" '$(Platform)' == '' ">AnyCPU</Platform>
    <SchemaVersion>2.0</SchemaVersion>
    <ProjectGuid>692a3617-719b-4ea2-abc1-407ae20094ae</ProjectGuid>
    <OutputType>Library</OutputType>
    <RootNamespace>Aardvark.Base.FSharp</RootNamespace>
    <AssemblyName>Aardvark.Base.FSharp</AssemblyName>
    <TargetFrameworkVersion>v4.5</TargetFrameworkVersion>
    <TargetFSharpCoreVersion>4.3.1.0</TargetFSharpCoreVersion>
    <Name>Aardvark.Base.FSharp</Name>
    <AardvarkProject>True</AardvarkProject>
  </PropertyGroup>
  <PropertyGroup Condition=" '$(Configuration)|$(Platform)' == 'Debug|AnyCPU' ">
    <DebugSymbols>true</DebugSymbols>
    <DebugType>full</DebugType>
    <Optimize>false</Optimize>
    <Tailcalls>false</Tailcalls>
    <OutputPath>..\..\Bin\Debug\</OutputPath>
    <DefineConstants>DEBUG;TRACE</DefineConstants>
    <WarningLevel>3</WarningLevel>
    <DocumentationFile>
    </DocumentationFile>
  </PropertyGroup>
  <PropertyGroup Condition=" '$(Configuration)|$(Platform)' == 'Release|AnyCPU' ">
    <DebugType>pdbonly</DebugType>
    <Optimize>true</Optimize>
    <Tailcalls>true</Tailcalls>
    <OutputPath>..\..\Bin\Release\</OutputPath>
    <DefineConstants>TRACE</DefineConstants>
    <WarningLevel>3</WarningLevel>
    <DocumentationFile>
    </DocumentationFile>
  </PropertyGroup>
  <PropertyGroup>
    <MinimumVisualStudioVersion Condition="'$(MinimumVisualStudioVersion)' == ''">11</MinimumVisualStudioVersion>
  </PropertyGroup>
  <Choose>
    <When Condition="'$(VisualStudioVersion)' == '11.0'">
      <PropertyGroup Condition="Exists('$(MSBuildExtensionsPath32)\..\Microsoft SDKs\F#\3.0\Framework\v4.0\Microsoft.FSharp.Targets')">
        <FSharpTargetsPath>$(MSBuildExtensionsPath32)\..\Microsoft SDKs\F#\3.0\Framework\v4.0\Microsoft.FSharp.Targets</FSharpTargetsPath>
      </PropertyGroup>
    </When>
    <Otherwise>
      <PropertyGroup Condition="Exists('$(MSBuildExtensionsPath32)\Microsoft\VisualStudio\v$(VisualStudioVersion)\FSharp\Microsoft.FSharp.Targets')">
        <FSharpTargetsPath>$(MSBuildExtensionsPath32)\Microsoft\VisualStudio\v$(VisualStudioVersion)\FSharp\Microsoft.FSharp.Targets</FSharpTargetsPath>
      </PropertyGroup>
    </Otherwise>
  </Choose>
  <Import Project="$(MSBuildExtensionsPath)\$(MSBuildToolsVersion)\Microsoft.Common.props" Condition="Exists('$(MSBuildExtensionsPath)\$(MSBuildToolsVersion)\Microsoft.Common.props')" />
  <Import Project="$(SolutionPath).targets" Condition="exists('$(SolutionPath).targets')" />
  <Import Project="..\..\..\..\build\Aardvark.targets" Condition="exists('..\..\..\..\build\Aardvark.targets')" />
  <Import Project="$(FSharpTargetsPath)" />
  <Import Project="$(SolutionPath).targets" Condition="exists('$(SolutionPath).targets')" />
  <ItemGroup>
    <Compile Include="Prelude\Logging.fs" />
    <Compile Include="Prelude\FSLibExtensions.fs" />
    <Compile Include="Prelude\FixedSizeArray.fs" />
    <Compile Include="Prelude\HashMap.fs" />
    <Compile Include="Prelude\HashSet.fs" />
    <Compile Include="Reflection\TypeInfo.fs" />
    <Compile Include="Reflection\FunctionReflection.fs" />
    <Compile Include="Reflection\UnmanagedFunctions.fs" />
    <Compile Include="Runtime\DynamicLinker.fs" />
    <Compile Include="Runtime\MemoryUtilities.fs" />
    <Compile Include="Runtime\ExecutableMemory.fs" />
    <Compile Include="Runtime\Assembler.fs" />
    <Compile Include="Runtime\WeakTable.fs" />
    <Compile Include="Reflection.fs" />
    <Compile Include="Runtime.fs" />
    <Compile Include="Ag.fs" />
    <Compile Include="Utilities.fs" />
    <Compile Include="Control.fs" />
    <Compile Include="Interop\Dictionary.fs" />
    <Compile Include="Interop\Symbol.fs" />
    <Compile Include="Interop\Vectors.fs" />
    <Compile Include="Interop\Matrix.fs" />
    <Compile Include="Interop\Color.fs" />
    <Compile Include="Interop\String.fs" />
    <None Include="packages.config" />
  </ItemGroup>
  <ItemGroup>
    <Reference Include="FSharp.Compiler.Service">
      <HintPath>..\..\packages\FSharp.Compiler.Service.0.0.58\lib\net40\FSharp.Compiler.Service.dll</HintPath>
    </Reference>
    <Reference Include="FSharp.Core, Version=$(TargetFSharpCoreVersion), Culture=neutral, PublicKeyToken=b03f5f7f11d50a3a">
      <Private>True</Private>
    </Reference>
    <Reference Include="mscorlib" />
    <Reference Include="nunit.framework">
      <HintPath>..\..\packages\NUnit.2.6.3\lib\nunit.framework.dll</HintPath>
      <Private>True</Private>
    </Reference>
    <Reference Include="RegexProvider">
      <HintPath>..\..\packages\RegexProvider.0.0.2\lib\net40\RegexProvider.dll</HintPath>
      <Private>True</Private>
    </Reference>
    <Reference Include="System" />
    <Reference Include="System.Core" />
    <Reference Include="System.Drawing" />
    <Reference Include="System.Numerics" />
  </ItemGroup>
  <Choose>
    <When Condition="exists('..\..\..\..\build\Aardvark.targets')">
      <Choose>
        <When Condition="'$(AardvarkBaseTypeProvidersProjectPath)' == ''">
          <ItemGroup>
            <Reference Include="Aardvark.Base.TypeProviders [Binary]">
              <HintPath>$(OutputPath)\Aardvark.Base.TypeProviders.dll</HintPath>
              <Private>False</Private>
            </Reference>
          </ItemGroup>
        </When>
        <Otherwise>
          <ItemGroup>
            <ProjectReference Include="$(AardvarkBaseTypeProvidersProjectPath)">
              <Name>Aardvark.Base.TypeProviders [Project]</Name>
              <Project>{8BFEA4EF-BF0A-4C1A-B7AC-CBDD930306FD}</Project>
              <Private>False</Private>
            </ProjectReference>
          </ItemGroup>
        </Otherwise>
      </Choose>
    </When>
    <Otherwise>
      <ItemGroup>
        <ProjectReference Include="..\Aardvark.Base.TypeProviders\Aardvark.Base.TypeProviders.fsproj">
          <Name>Aardvark.Base.TypeProviders</Name>
          <Project>{8BFEA4EF-BF0A-4C1A-B7AC-CBDD930306FD}</Project>
          <Private>False</Private>
        </ProjectReference>
      </ItemGroup>
    </Otherwise>
  </Choose>
  <Choose>
    <When Condition="exists('..\..\..\..\build\Aardvark.targets')">
      <Choose>
        <When Condition="'$(AardvarkBaseProjectPath)' == ''">
          <ItemGroup>
            <Reference Include="Aardvark.Base [Binary]">
              <HintPath>$(OutputPath)\Aardvark.Base.dll</HintPath>
              <Private>False</Private>
            </Reference>
          </ItemGroup>
        </When>
        <Otherwise>
          <ItemGroup>
            <ProjectReference Include="$(AardvarkBaseProjectPath)">
              <Name>Aardvark.Base [Project]</Name>
              <Project>{377DA721-C821-45F6-B803-9C8724C7B37F}</Project>
              <Private>False</Private>
            </ProjectReference>
          </ItemGroup>
        </Otherwise>
      </Choose>
    </When>
    <Otherwise>
      <ItemGroup>
        <ProjectReference Include="..\Aardvark.Base\Aardvark.Base.csproj">
          <Name>Aardvark.Base</Name>
          <Project>{377DA721-C821-45F6-B803-9C8724C7B37F}</Project>
          <Private>False</Private>
        </ProjectReference>
      </ItemGroup>
    </Otherwise>
  </Choose>
>>>>>>> ad8fe3aa
</Project><|MERGE_RESOLUTION|>--- conflicted
+++ resolved
@@ -1,337 +1,169 @@
-<<<<<<< HEAD
-﻿<?xml version="1.0" encoding="utf-8"?>
-<Project ToolsVersion="12.0" DefaultTargets="Build" xmlns="http://schemas.microsoft.com/developer/msbuild/2003">
-  <PropertyGroup>
-    <Configuration Condition=" '$(Configuration)' == '' ">Debug</Configuration>
-    <Platform Condition=" '$(Platform)' == '' ">AnyCPU</Platform>
-    <SchemaVersion>2.0</SchemaVersion>
-    <ProjectGuid>692a3617-719b-4ea2-abc1-407ae20094ae</ProjectGuid>
-    <OutputType>Library</OutputType>
-    <RootNamespace>Aardvark.Base.FSharp</RootNamespace>
-    <AssemblyName>Aardvark.Base.FSharp</AssemblyName>
-    <TargetFrameworkVersion>v4.5</TargetFrameworkVersion>
-    <TargetFSharpCoreVersion>4.3.1.0</TargetFSharpCoreVersion>
-    <Name>Aardvark.Base.FSharp</Name>
-    <AardvarkProject>True</AardvarkProject>
-  </PropertyGroup>
-  <PropertyGroup Condition=" '$(Configuration)|$(Platform)' == 'Debug|AnyCPU' ">
-    <DebugSymbols>true</DebugSymbols>
-    <DebugType>full</DebugType>
-    <Optimize>false</Optimize>
-    <Tailcalls>false</Tailcalls>
-    <OutputPath>..\..\Bin\Debug\</OutputPath>
-    <DefineConstants>DEBUG;TRACE</DefineConstants>
-    <WarningLevel>3</WarningLevel>
-    <DocumentationFile>
-    </DocumentationFile>
-  </PropertyGroup>
-  <PropertyGroup Condition=" '$(Configuration)|$(Platform)' == 'Release|AnyCPU' ">
-    <DebugType>pdbonly</DebugType>
-    <Optimize>true</Optimize>
-    <Tailcalls>true</Tailcalls>
-    <OutputPath>..\..\Bin\Release\</OutputPath>
-    <DefineConstants>TRACE</DefineConstants>
-    <WarningLevel>3</WarningLevel>
-    <DocumentationFile>
-    </DocumentationFile>
-  </PropertyGroup>
-  <PropertyGroup>
-    <MinimumVisualStudioVersion Condition="'$(MinimumVisualStudioVersion)' == ''">11</MinimumVisualStudioVersion>
-  </PropertyGroup>
-  <Choose>
-    <When Condition="'$(VisualStudioVersion)' == '11.0'">
-      <PropertyGroup Condition="Exists('$(MSBuildExtensionsPath32)\..\Microsoft SDKs\F#\3.0\Framework\v4.0\Microsoft.FSharp.Targets')">
-        <FSharpTargetsPath>$(MSBuildExtensionsPath32)\..\Microsoft SDKs\F#\3.0\Framework\v4.0\Microsoft.FSharp.Targets</FSharpTargetsPath>
-      </PropertyGroup>
-    </When>
-    <Otherwise>
-      <PropertyGroup Condition="Exists('$(MSBuildExtensionsPath32)\Microsoft\VisualStudio\v$(VisualStudioVersion)\FSharp\Microsoft.FSharp.Targets')">
-        <FSharpTargetsPath>$(MSBuildExtensionsPath32)\Microsoft\VisualStudio\v$(VisualStudioVersion)\FSharp\Microsoft.FSharp.Targets</FSharpTargetsPath>
-      </PropertyGroup>
-    </Otherwise>
-  </Choose>
-  <Import Project="$(MSBuildExtensionsPath)\$(MSBuildToolsVersion)\Microsoft.Common.props" Condition="Exists('$(MSBuildExtensionsPath)\$(MSBuildToolsVersion)\Microsoft.Common.props')" />
-  <Import Project="$(SolutionPath).targets" Condition="exists('$(SolutionPath).targets')" />
-  <Import Project="..\..\..\..\build\Aardvark.targets" Condition="exists('..\..\..\..\build\Aardvark.targets')" />
-  <Import Project="$(FSharpTargetsPath)" />
-  <Import Project="$(SolutionPath).targets" Condition="exists('$(SolutionPath).targets')" />
-  <ItemGroup>
-    <Compile Include="Prelude\Logging.fs" />
-    <Compile Include="Prelude\FSLibExtensions.fs" />
-    <Compile Include="Prelude\FixedSizeArray.fs" />
-    <Compile Include="Prelude\HashMap.fs" />
-    <Compile Include="Reflection\TypeInfo.fs" />
-    <Compile Include="Reflection\FunctionReflection.fs" />
-    <Compile Include="Reflection\UnmanagedFunctions.fs" />
-    <Compile Include="Runtime\DynamicLinker.fs" />
-    <Compile Include="Runtime\MemoryUtilities.fs" />
-    <Compile Include="Runtime\ExecutableMemory.fs" />
-    <Compile Include="Runtime\Assembler.fs" />
-    <Compile Include="Runtime\WeakTable.fs" />
-    <Compile Include="Reflection.fs" />
-    <Compile Include="Runtime.fs" />
-    <Compile Include="Ag.fs" />
-    <Compile Include="Utilities.fs" />
-    <Compile Include="Control.fs" />
-    <Compile Include="Interop\Dictionary.fs" />
-    <Compile Include="Interop\Symbol.fs" />
-    <Compile Include="Interop\Vectors.fs" />
-    <Compile Include="Interop\Matrix.fs" />
-    <Compile Include="Interop\Color.fs" />
-    <Compile Include="Interop\String.fs" />
-    <None Include="packages.config" />
-  </ItemGroup>
-  <ItemGroup>
-    <Reference Include="FSharp.Compiler.Service">
-      <HintPath>..\..\packages\FSharp.Compiler.Service.0.0.58\lib\net40\FSharp.Compiler.Service.dll</HintPath>
-    </Reference>
-    <Reference Include="FSharp.Core, Version=$(TargetFSharpCoreVersion), Culture=neutral, PublicKeyToken=b03f5f7f11d50a3a">
-      <Private>True</Private>
-    </Reference>
-    <Reference Include="mscorlib" />
-    <Reference Include="nunit.framework">
-      <HintPath>..\..\packages\NUnit.2.6.3\lib\nunit.framework.dll</HintPath>
-      <Private>True</Private>
-    </Reference>
-    <Reference Include="RegexProvider">
-      <HintPath>..\..\packages\RegexProvider.0.0.2\lib\net40\RegexProvider.dll</HintPath>
-      <Private>True</Private>
-    </Reference>
-    <Reference Include="System" />
-    <Reference Include="System.Core" />
-    <Reference Include="System.Drawing" />
-    <Reference Include="System.Numerics" />
-  </ItemGroup>
-  <ItemGroup>
-    <ProjectReference Include="..\Aardvark.Base.TypeProviders\Aardvark.Base.TypeProviders.fsproj">
-      <Name>Aardvark.Base.TypeProviders</Name>
-      <Project>{8bfea4ef-bf0a-4c1a-b7ac-cbdd930306fd}</Project>
-      <Private>True</Private>
-    </ProjectReference>
-    <ProjectReference Include="..\Aardvark.Base\Aardvark.Base.csproj">
-      <Name>Aardvark.Base</Name>
-      <Project>{377da721-c821-45f6-b803-9c8724c7b37f}</Project>
-      <Private>True</Private>
-    </ProjectReference>
-  </ItemGroup>
-  <Choose>
-    <When Condition="exists('..\..\..\..\build\Aardvark.targets')">
-      <ItemGroup>
-        <ProjectReference Include="..\Aardvark.Base.TypeProviders\Aardvark.Base.TypeProviders.fsproj">
-          <Name>Aardvark.Base.TypeProviders</Name>
-          <Project>{8BFEA4EF-BF0A-4C1A-B7AC-CBDD930306FD}</Project>
-          <Private>False</Private>
-        </ProjectReference>
-      </ItemGroup>
-    </When>
-    <Otherwise>
-      <Choose>
-        <When Condition="'$(AardvarkBaseTypeProvidersProjectPath)' == ''" />
-        <Otherwise>
-          <ItemGroup>
-            <ProjectReference Include="$(AardvarkBaseTypeProvidersProjectPath)">
-              <Name>Aardvark.Base.TypeProviders [Project]</Name>
-              <Project>{8BFEA4EF-BF0A-4C1A-B7AC-CBDD930306FD}</Project>
-              <Private>False</Private>
-            </ProjectReference>
-          </ItemGroup>
-        </Otherwise>
-      </Choose>
-    </Otherwise>
-  </Choose>
-  <Choose>
-    <When Condition="exists('..\..\..\..\build\Aardvark.targets')">
-      <ItemGroup>
-        <ProjectReference Include="..\Aardvark.Base\Aardvark.Base.csproj">
-          <Name>Aardvark.Base</Name>
-          <Project>{377DA721-C821-45F6-B803-9C8724C7B37F}</Project>
-          <Private>False</Private>
-        </ProjectReference>
-      </ItemGroup>
-    </When>
-    <Otherwise>
-      <Choose>
-        <When Condition="'$(AardvarkBaseProjectPath)' == ''" />
-        <Otherwise>
-          <ItemGroup>
-            <ProjectReference Include="$(AardvarkBaseProjectPath)">
-              <Name>Aardvark.Base [Project]</Name>
-              <Project>{377DA721-C821-45F6-B803-9C8724C7B37F}</Project>
-              <Private>False</Private>
-            </ProjectReference>
-          </ItemGroup>
-        </Otherwise>
-      </Choose>
-    </Otherwise>
-  </Choose>
-=======
-﻿<?xml version="1.0" encoding="utf-8"?>
-<Project ToolsVersion="12.0" DefaultTargets="Build" xmlns="http://schemas.microsoft.com/developer/msbuild/2003">
-  <PropertyGroup>
-    <Configuration Condition=" '$(Configuration)' == '' ">Debug</Configuration>
-    <Platform Condition=" '$(Platform)' == '' ">AnyCPU</Platform>
-    <SchemaVersion>2.0</SchemaVersion>
-    <ProjectGuid>692a3617-719b-4ea2-abc1-407ae20094ae</ProjectGuid>
-    <OutputType>Library</OutputType>
-    <RootNamespace>Aardvark.Base.FSharp</RootNamespace>
-    <AssemblyName>Aardvark.Base.FSharp</AssemblyName>
-    <TargetFrameworkVersion>v4.5</TargetFrameworkVersion>
-    <TargetFSharpCoreVersion>4.3.1.0</TargetFSharpCoreVersion>
-    <Name>Aardvark.Base.FSharp</Name>
-    <AardvarkProject>True</AardvarkProject>
-  </PropertyGroup>
-  <PropertyGroup Condition=" '$(Configuration)|$(Platform)' == 'Debug|AnyCPU' ">
-    <DebugSymbols>true</DebugSymbols>
-    <DebugType>full</DebugType>
-    <Optimize>false</Optimize>
-    <Tailcalls>false</Tailcalls>
-    <OutputPath>..\..\Bin\Debug\</OutputPath>
-    <DefineConstants>DEBUG;TRACE</DefineConstants>
-    <WarningLevel>3</WarningLevel>
-    <DocumentationFile>
-    </DocumentationFile>
-  </PropertyGroup>
-  <PropertyGroup Condition=" '$(Configuration)|$(Platform)' == 'Release|AnyCPU' ">
-    <DebugType>pdbonly</DebugType>
-    <Optimize>true</Optimize>
-    <Tailcalls>true</Tailcalls>
-    <OutputPath>..\..\Bin\Release\</OutputPath>
-    <DefineConstants>TRACE</DefineConstants>
-    <WarningLevel>3</WarningLevel>
-    <DocumentationFile>
-    </DocumentationFile>
-  </PropertyGroup>
-  <PropertyGroup>
-    <MinimumVisualStudioVersion Condition="'$(MinimumVisualStudioVersion)' == ''">11</MinimumVisualStudioVersion>
-  </PropertyGroup>
-  <Choose>
-    <When Condition="'$(VisualStudioVersion)' == '11.0'">
-      <PropertyGroup Condition="Exists('$(MSBuildExtensionsPath32)\..\Microsoft SDKs\F#\3.0\Framework\v4.0\Microsoft.FSharp.Targets')">
-        <FSharpTargetsPath>$(MSBuildExtensionsPath32)\..\Microsoft SDKs\F#\3.0\Framework\v4.0\Microsoft.FSharp.Targets</FSharpTargetsPath>
-      </PropertyGroup>
-    </When>
-    <Otherwise>
-      <PropertyGroup Condition="Exists('$(MSBuildExtensionsPath32)\Microsoft\VisualStudio\v$(VisualStudioVersion)\FSharp\Microsoft.FSharp.Targets')">
-        <FSharpTargetsPath>$(MSBuildExtensionsPath32)\Microsoft\VisualStudio\v$(VisualStudioVersion)\FSharp\Microsoft.FSharp.Targets</FSharpTargetsPath>
-      </PropertyGroup>
-    </Otherwise>
-  </Choose>
-  <Import Project="$(MSBuildExtensionsPath)\$(MSBuildToolsVersion)\Microsoft.Common.props" Condition="Exists('$(MSBuildExtensionsPath)\$(MSBuildToolsVersion)\Microsoft.Common.props')" />
-  <Import Project="$(SolutionPath).targets" Condition="exists('$(SolutionPath).targets')" />
-  <Import Project="..\..\..\..\build\Aardvark.targets" Condition="exists('..\..\..\..\build\Aardvark.targets')" />
-  <Import Project="$(FSharpTargetsPath)" />
-  <Import Project="$(SolutionPath).targets" Condition="exists('$(SolutionPath).targets')" />
-  <ItemGroup>
-    <Compile Include="Prelude\Logging.fs" />
-    <Compile Include="Prelude\FSLibExtensions.fs" />
-    <Compile Include="Prelude\FixedSizeArray.fs" />
-    <Compile Include="Prelude\HashMap.fs" />
-    <Compile Include="Prelude\HashSet.fs" />
-    <Compile Include="Reflection\TypeInfo.fs" />
-    <Compile Include="Reflection\FunctionReflection.fs" />
-    <Compile Include="Reflection\UnmanagedFunctions.fs" />
-    <Compile Include="Runtime\DynamicLinker.fs" />
-    <Compile Include="Runtime\MemoryUtilities.fs" />
-    <Compile Include="Runtime\ExecutableMemory.fs" />
-    <Compile Include="Runtime\Assembler.fs" />
-    <Compile Include="Runtime\WeakTable.fs" />
-    <Compile Include="Reflection.fs" />
-    <Compile Include="Runtime.fs" />
-    <Compile Include="Ag.fs" />
-    <Compile Include="Utilities.fs" />
-    <Compile Include="Control.fs" />
-    <Compile Include="Interop\Dictionary.fs" />
-    <Compile Include="Interop\Symbol.fs" />
-    <Compile Include="Interop\Vectors.fs" />
-    <Compile Include="Interop\Matrix.fs" />
-    <Compile Include="Interop\Color.fs" />
-    <Compile Include="Interop\String.fs" />
-    <None Include="packages.config" />
-  </ItemGroup>
-  <ItemGroup>
-    <Reference Include="FSharp.Compiler.Service">
-      <HintPath>..\..\packages\FSharp.Compiler.Service.0.0.58\lib\net40\FSharp.Compiler.Service.dll</HintPath>
-    </Reference>
-    <Reference Include="FSharp.Core, Version=$(TargetFSharpCoreVersion), Culture=neutral, PublicKeyToken=b03f5f7f11d50a3a">
-      <Private>True</Private>
-    </Reference>
-    <Reference Include="mscorlib" />
-    <Reference Include="nunit.framework">
-      <HintPath>..\..\packages\NUnit.2.6.3\lib\nunit.framework.dll</HintPath>
-      <Private>True</Private>
-    </Reference>
-    <Reference Include="RegexProvider">
-      <HintPath>..\..\packages\RegexProvider.0.0.2\lib\net40\RegexProvider.dll</HintPath>
-      <Private>True</Private>
-    </Reference>
-    <Reference Include="System" />
-    <Reference Include="System.Core" />
-    <Reference Include="System.Drawing" />
-    <Reference Include="System.Numerics" />
-  </ItemGroup>
-  <Choose>
-    <When Condition="exists('..\..\..\..\build\Aardvark.targets')">
-      <Choose>
-        <When Condition="'$(AardvarkBaseTypeProvidersProjectPath)' == ''">
-          <ItemGroup>
-            <Reference Include="Aardvark.Base.TypeProviders [Binary]">
-              <HintPath>$(OutputPath)\Aardvark.Base.TypeProviders.dll</HintPath>
-              <Private>False</Private>
-            </Reference>
-          </ItemGroup>
-        </When>
-        <Otherwise>
-          <ItemGroup>
-            <ProjectReference Include="$(AardvarkBaseTypeProvidersProjectPath)">
-              <Name>Aardvark.Base.TypeProviders [Project]</Name>
-              <Project>{8BFEA4EF-BF0A-4C1A-B7AC-CBDD930306FD}</Project>
-              <Private>False</Private>
-            </ProjectReference>
-          </ItemGroup>
-        </Otherwise>
-      </Choose>
-    </When>
-    <Otherwise>
-      <ItemGroup>
-        <ProjectReference Include="..\Aardvark.Base.TypeProviders\Aardvark.Base.TypeProviders.fsproj">
-          <Name>Aardvark.Base.TypeProviders</Name>
-          <Project>{8BFEA4EF-BF0A-4C1A-B7AC-CBDD930306FD}</Project>
-          <Private>False</Private>
-        </ProjectReference>
-      </ItemGroup>
-    </Otherwise>
-  </Choose>
-  <Choose>
-    <When Condition="exists('..\..\..\..\build\Aardvark.targets')">
-      <Choose>
-        <When Condition="'$(AardvarkBaseProjectPath)' == ''">
-          <ItemGroup>
-            <Reference Include="Aardvark.Base [Binary]">
-              <HintPath>$(OutputPath)\Aardvark.Base.dll</HintPath>
-              <Private>False</Private>
-            </Reference>
-          </ItemGroup>
-        </When>
-        <Otherwise>
-          <ItemGroup>
-            <ProjectReference Include="$(AardvarkBaseProjectPath)">
-              <Name>Aardvark.Base [Project]</Name>
-              <Project>{377DA721-C821-45F6-B803-9C8724C7B37F}</Project>
-              <Private>False</Private>
-            </ProjectReference>
-          </ItemGroup>
-        </Otherwise>
-      </Choose>
-    </When>
-    <Otherwise>
-      <ItemGroup>
-        <ProjectReference Include="..\Aardvark.Base\Aardvark.Base.csproj">
-          <Name>Aardvark.Base</Name>
-          <Project>{377DA721-C821-45F6-B803-9C8724C7B37F}</Project>
-          <Private>False</Private>
-        </ProjectReference>
-      </ItemGroup>
-    </Otherwise>
-  </Choose>
->>>>>>> ad8fe3aa
+﻿<?xml version="1.0" encoding="utf-8"?>
+<Project ToolsVersion="12.0" DefaultTargets="Build" xmlns="http://schemas.microsoft.com/developer/msbuild/2003">
+  <PropertyGroup>
+    <Configuration Condition=" '$(Configuration)' == '' ">Debug</Configuration>
+    <Platform Condition=" '$(Platform)' == '' ">AnyCPU</Platform>
+    <SchemaVersion>2.0</SchemaVersion>
+    <ProjectGuid>692a3617-719b-4ea2-abc1-407ae20094ae</ProjectGuid>
+    <OutputType>Library</OutputType>
+    <RootNamespace>Aardvark.Base.FSharp</RootNamespace>
+    <AssemblyName>Aardvark.Base.FSharp</AssemblyName>
+    <TargetFrameworkVersion>v4.5</TargetFrameworkVersion>
+    <TargetFSharpCoreVersion>4.3.1.0</TargetFSharpCoreVersion>
+    <Name>Aardvark.Base.FSharp</Name>
+    <AardvarkProject>True</AardvarkProject>
+  </PropertyGroup>
+  <PropertyGroup Condition=" '$(Configuration)|$(Platform)' == 'Debug|AnyCPU' ">
+    <DebugSymbols>true</DebugSymbols>
+    <DebugType>full</DebugType>
+    <Optimize>false</Optimize>
+    <Tailcalls>false</Tailcalls>
+    <OutputPath>..\..\Bin\Debug\</OutputPath>
+    <DefineConstants>DEBUG;TRACE</DefineConstants>
+    <WarningLevel>3</WarningLevel>
+    <DocumentationFile>
+    </DocumentationFile>
+  </PropertyGroup>
+  <PropertyGroup Condition=" '$(Configuration)|$(Platform)' == 'Release|AnyCPU' ">
+    <DebugType>pdbonly</DebugType>
+    <Optimize>true</Optimize>
+    <Tailcalls>true</Tailcalls>
+    <OutputPath>..\..\Bin\Release\</OutputPath>
+    <DefineConstants>TRACE</DefineConstants>
+    <WarningLevel>3</WarningLevel>
+    <DocumentationFile>
+    </DocumentationFile>
+  </PropertyGroup>
+  <PropertyGroup>
+    <MinimumVisualStudioVersion Condition="'$(MinimumVisualStudioVersion)' == ''">11</MinimumVisualStudioVersion>
+  </PropertyGroup>
+  <Choose>
+    <When Condition="'$(VisualStudioVersion)' == '11.0'">
+      <PropertyGroup Condition="Exists('$(MSBuildExtensionsPath32)\..\Microsoft SDKs\F#\3.0\Framework\v4.0\Microsoft.FSharp.Targets')">
+        <FSharpTargetsPath>$(MSBuildExtensionsPath32)\..\Microsoft SDKs\F#\3.0\Framework\v4.0\Microsoft.FSharp.Targets</FSharpTargetsPath>
+      </PropertyGroup>
+    </When>
+    <Otherwise>
+      <PropertyGroup Condition="Exists('$(MSBuildExtensionsPath32)\Microsoft\VisualStudio\v$(VisualStudioVersion)\FSharp\Microsoft.FSharp.Targets')">
+        <FSharpTargetsPath>$(MSBuildExtensionsPath32)\Microsoft\VisualStudio\v$(VisualStudioVersion)\FSharp\Microsoft.FSharp.Targets</FSharpTargetsPath>
+      </PropertyGroup>
+    </Otherwise>
+  </Choose>
+  <Import Project="$(MSBuildExtensionsPath)\$(MSBuildToolsVersion)\Microsoft.Common.props" Condition="Exists('$(MSBuildExtensionsPath)\$(MSBuildToolsVersion)\Microsoft.Common.props')" />
+  <Import Project="$(SolutionPath).targets" Condition="exists('$(SolutionPath).targets')" />
+  <Import Project="..\..\..\..\build\Aardvark.targets" Condition="exists('..\..\..\..\build\Aardvark.targets')" />
+  <Import Project="$(FSharpTargetsPath)" />
+  <Import Project="$(SolutionPath).targets" Condition="exists('$(SolutionPath).targets')" />
+  <ItemGroup>
+    <Compile Include="Prelude\Logging.fs" />
+    <Compile Include="Prelude\FSLibExtensions.fs" />
+    <Compile Include="Prelude\FixedSizeArray.fs" />
+    <Compile Include="Prelude\HashMap.fs" />
+    <Compile Include="Prelude\HashSet.fs" />
+    <Compile Include="Reflection\TypeInfo.fs" />
+    <Compile Include="Reflection\FunctionReflection.fs" />
+    <Compile Include="Reflection\UnmanagedFunctions.fs" />
+    <Compile Include="Runtime\DynamicLinker.fs" />
+    <Compile Include="Runtime\MemoryUtilities.fs" />
+    <Compile Include="Runtime\ExecutableMemory.fs" />
+    <Compile Include="Runtime\Assembler.fs" />
+    <Compile Include="Runtime\WeakTable.fs" />
+    <Compile Include="Reflection.fs" />
+    <Compile Include="Runtime.fs" />
+    <Compile Include="Ag.fs" />
+    <Compile Include="Utilities.fs" />
+    <Compile Include="Control.fs" />
+    <Compile Include="Interop\Dictionary.fs" />
+    <Compile Include="Interop\Symbol.fs" />
+    <Compile Include="Interop\Vectors.fs" />
+    <Compile Include="Interop\Matrix.fs" />
+    <Compile Include="Interop\Color.fs" />
+    <Compile Include="Interop\String.fs" />
+    <None Include="packages.config" />
+  </ItemGroup>
+  <ItemGroup>
+    <Reference Include="FSharp.Compiler.Service">
+      <HintPath>..\..\packages\FSharp.Compiler.Service.0.0.58\lib\net40\FSharp.Compiler.Service.dll</HintPath>
+    </Reference>
+    <Reference Include="FSharp.Core, Version=$(TargetFSharpCoreVersion), Culture=neutral, PublicKeyToken=b03f5f7f11d50a3a">
+      <Private>True</Private>
+    </Reference>
+    <Reference Include="mscorlib" />
+    <Reference Include="nunit.framework">
+      <HintPath>..\..\packages\NUnit.2.6.3\lib\nunit.framework.dll</HintPath>
+      <Private>True</Private>
+    </Reference>
+    <Reference Include="RegexProvider">
+      <HintPath>..\..\packages\RegexProvider.0.0.2\lib\net40\RegexProvider.dll</HintPath>
+      <Private>True</Private>
+    </Reference>
+    <Reference Include="System" />
+    <Reference Include="System.Core" />
+    <Reference Include="System.Drawing" />
+    <Reference Include="System.Numerics" />
+  </ItemGroup>
+  <Choose>
+    <When Condition="exists('..\..\..\..\build\Aardvark.targets')">
+      <Choose>
+        <When Condition="'$(AardvarkBaseTypeProvidersProjectPath)' == ''">
+          <ItemGroup>
+            <Reference Include="Aardvark.Base.TypeProviders [Binary]">
+              <HintPath>$(OutputPath)\Aardvark.Base.TypeProviders.dll</HintPath>
+              <Private>False</Private>
+            </Reference>
+          </ItemGroup>
+        </When>
+        <Otherwise>
+          <ItemGroup>
+            <ProjectReference Include="$(AardvarkBaseTypeProvidersProjectPath)">
+              <Name>Aardvark.Base.TypeProviders [Project]</Name>
+              <Project>{8BFEA4EF-BF0A-4C1A-B7AC-CBDD930306FD}</Project>
+              <Private>False</Private>
+            </ProjectReference>
+          </ItemGroup>
+        </Otherwise>
+      </Choose>
+    </When>
+    <Otherwise>
+      <ItemGroup>
+        <ProjectReference Include="..\Aardvark.Base.TypeProviders\Aardvark.Base.TypeProviders.fsproj">
+          <Name>Aardvark.Base.TypeProviders</Name>
+          <Project>{8BFEA4EF-BF0A-4C1A-B7AC-CBDD930306FD}</Project>
+          <Private>False</Private>
+        </ProjectReference>
+      </ItemGroup>
+    </Otherwise>
+  </Choose>
+  <Choose>
+    <When Condition="exists('..\..\..\..\build\Aardvark.targets')">
+      <Choose>
+        <When Condition="'$(AardvarkBaseProjectPath)' == ''">
+          <ItemGroup>
+            <Reference Include="Aardvark.Base [Binary]">
+              <HintPath>$(OutputPath)\Aardvark.Base.dll</HintPath>
+              <Private>False</Private>
+            </Reference>
+          </ItemGroup>
+        </When>
+        <Otherwise>
+          <ItemGroup>
+            <ProjectReference Include="$(AardvarkBaseProjectPath)">
+              <Name>Aardvark.Base [Project]</Name>
+              <Project>{377DA721-C821-45F6-B803-9C8724C7B37F}</Project>
+              <Private>False</Private>
+            </ProjectReference>
+          </ItemGroup>
+        </Otherwise>
+      </Choose>
+    </When>
+    <Otherwise>
+      <ItemGroup>
+        <ProjectReference Include="..\Aardvark.Base\Aardvark.Base.csproj">
+          <Name>Aardvark.Base</Name>
+          <Project>{377DA721-C821-45F6-B803-9C8724C7B37F}</Project>
+          <Private>False</Private>
+        </ProjectReference>
+      </ItemGroup>
+    </Otherwise>
+  </Choose>
 </Project>