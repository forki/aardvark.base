--- conflicted
+++ resolved
@@ -709,13 +709,8 @@
         let adaptive = inputSet |> ASet.map ((*)2)
 
         let mutable threadCount = 0
-<<<<<<< HEAD
-        let cnt = 1000
+        let cnt = 100
         for i in 1 .. cnt do
-=======
-        let cnt = 100
-        for i in 0 .. cnt do
->>>>>>> f28f4c1f
             Task.Factory.StartNew(fun () ->
                 
                     printfn "thread In";
