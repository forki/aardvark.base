--- conflicted
+++ resolved
@@ -60,12 +60,9 @@
   -->
   <ItemGroup>
     <Compile Include="TimeTests.fs" />
-<<<<<<< HEAD
     <Compile Include="PureAgTests.fs" />
-=======
     <Compile Include="NativeMemory.fs" />
     <Compile Include="Fragments.fs" />
->>>>>>> c482de76
     <Content Include="app.config" />
   </ItemGroup>
   <ItemGroup>
