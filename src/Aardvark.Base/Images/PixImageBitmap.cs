﻿using System;
using System.Collections.Generic;
using System.Linq;
using System.Text;
using System.IO;
using System.Drawing;
using System.Drawing.Imaging;

using System.Runtime.InteropServices;

namespace Aardvark.Base
{
    public abstract partial class PixImage
    {
<<<<<<< HEAD
		protected static Dictionary<PixelFormat, Tup<PixFormat, int>> s_pixFormatAndCountOfPixelFormat =
=======
		protected static Dictionary<PixelFormat, Tup<PixFormat, int>> s_pixFormatAndCountOfPixelFormatBitmap =
>>>>>>> df30d325
			new Dictionary<PixelFormat, Tup<PixFormat, int>>()
		{
			{ PixelFormat.Format1bppIndexed, Tup.Create(PixFormat.ByteBW, 1) },

			{ PixelFormat.Format16bppGrayScale, Tup.Create(PixFormat.UShortGray, 1) },

			{ PixelFormat.Format24bppRgb, Tup.Create(PixFormat.ByteBGR, 3) },
			{ PixelFormat.Format32bppRgb, Tup.Create(PixFormat.ByteBGR, 4) },
			{ PixelFormat.Format32bppArgb, Tup.Create(PixFormat.ByteBGRA, 4) },
			{ PixelFormat.Format32bppPArgb, Tup.Create(PixFormat.ByteBGRP, 4) },

			{ PixelFormat.Format48bppRgb, Tup.Create(PixFormat.UShortBGR, 3) },
			{ PixelFormat.Format64bppArgb, Tup.Create(PixFormat.UShortBGRA, 4) },
			{ PixelFormat.Format64bppPArgb, Tup.Create(PixFormat.UShortBGRP, 4) },
		};

        public static Dictionary<PixelFormat, PixFormat> s_formats = new Dictionary<PixelFormat, PixFormat>()
        {
            { PixelFormat.Format24bppRgb, PixFormat.ByteBGR },
            { PixelFormat.Format32bppArgb, PixFormat.ByteBGRA },
        };

        protected static PixImage CreateRawBitmap(System.Drawing.Bitmap bitmap)
        {
            var sdipf = bitmap.PixelFormat;
<<<<<<< HEAD
			var pfc = s_pixFormatAndCountOfPixelFormat[sdipf];
=======
			var pfc = s_pixFormatAndCountOfPixelFormatBitmap[sdipf];
>>>>>>> df30d325

            var sx = bitmap.Width;
            var sy = bitmap.Height;
            var ch = pfc.E1;

            var pixImage = Create(pfc.E0, sx, sy, ch);
            var array = pixImage.Array;

            if (pfc.E0.Format == Col.Format.BW)
            {
                var bitImage = new PixImage<byte>(Col.Format.BW, 1 + (sx - 1) / 8, sy, 1);

                System.Drawing.Imaging.BitmapData bdata = bitmap.LockBits(
                    new System.Drawing.Rectangle(0, 0, sx, sy),
                    System.Drawing.Imaging.ImageLockMode.ReadOnly, sdipf);


                var ptr = bdata.Scan0;
                Marshal.Copy(ptr, bitImage.Volume.Data, 0, bitImage.Volume.Data.Length);

                bitmap.UnlockBits(bdata);
                ExpandPixels(bitImage, pixImage.ToPixImage<byte>());
            }
            else
            {
                System.Drawing.Imaging.BitmapData bdata = bitmap.LockBits(
                    new System.Drawing.Rectangle(0, 0, sx, sy),
                    System.Drawing.Imaging.ImageLockMode.ReadOnly, sdipf);

                var ptr = bdata.Scan0;
                pixImage.Data.UnsafeCoercedApply((byte[] arr) =>
                {
                    Marshal.Copy(ptr, arr, 0, arr.Length);
                });


                bitmap.UnlockBits(bdata);
            }
            return pixImage;
        }



        /// <summary>
        /// Load image from stream via devil.
        /// </summary>
        /// <returns>If file could not be read, returns null, otherwise a Piximage.</returns>
        private static PixImage CreateRawBitmap(
                Stream stream,
                PixLoadOptions loadFlags = PixLoadOptions.Default)
        {
            var bmp = (Bitmap)Bitmap.FromStream(stream);

            var result = CreateRawBitmap(bmp);
            bmp.Dispose();

            return result;
        }

        /// <summary>
        /// Save image to stream via devil.
        /// </summary>
        /// <returns>True if the file was successfully saved.</returns>
        private bool SaveAsImageBitmap(
                Stream stream, PixFileFormat format,
                PixSaveOptions options, int qualityLevel)
        {
            return false;
        }

        /// <summary>
        /// Gets info about a PixImage without loading the entire image into memory.
        /// </summary>
        /// <returns>null if the file info could not be loaded.</returns>
        public static PixImageInfo InfoFromFileNameBitmap(
                string fileName, PixLoadOptions options)
        {
            // TODO: implement
            return null;
        }
    }
}<|MERGE_RESOLUTION|>--- conflicted
+++ resolved
@@ -12,11 +12,7 @@
 {
     public abstract partial class PixImage
     {
-<<<<<<< HEAD
-		protected static Dictionary<PixelFormat, Tup<PixFormat, int>> s_pixFormatAndCountOfPixelFormat =
-=======
 		protected static Dictionary<PixelFormat, Tup<PixFormat, int>> s_pixFormatAndCountOfPixelFormatBitmap =
->>>>>>> df30d325
 			new Dictionary<PixelFormat, Tup<PixFormat, int>>()
 		{
 			{ PixelFormat.Format1bppIndexed, Tup.Create(PixFormat.ByteBW, 1) },
@@ -42,11 +38,7 @@
         protected static PixImage CreateRawBitmap(System.Drawing.Bitmap bitmap)
         {
             var sdipf = bitmap.PixelFormat;
-<<<<<<< HEAD
-			var pfc = s_pixFormatAndCountOfPixelFormat[sdipf];
-=======
 			var pfc = s_pixFormatAndCountOfPixelFormatBitmap[sdipf];
->>>>>>> df30d325
 
             var sx = bitmap.Width;
             var sy = bitmap.Height;
